--- conflicted
+++ resolved
@@ -11,13 +11,8 @@
   ],
   "homepage": "https://github.com/jobilla/DtoCore",
   "autoload": {
-<<<<<<< HEAD
-    "psr-0": {
-      "Jobilla\\DtoCore": "src"
-=======
     "psr-4" : {
       "Jobilla\\DtoCore\\" : "src/"
->>>>>>> 8f065b06
     }
   }
 }